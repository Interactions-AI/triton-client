--- conflicted
+++ resolved
@@ -25,7 +25,6 @@
 # (INCLUDING NEGLIGENCE OR OTHERWISE) ARISING IN ANY WAY OUT OF THE USE
 # OF THIS SOFTWARE, EVEN IF ADVISED OF THE POSSIBILITY OF SUCH DAMAGE.
 
-<<<<<<< HEAD
 # Check for dependency before other import so other imports can assume
 # the module is available (drop "try ... except .."")
 try:
@@ -44,96 +43,6 @@
 from .. import _dlpack
 from .._shared_memory_tensor import SharedMemoryTensor
 from ._utils import CudaSharedMemoryHandle, CudaStream, CudaSharedMemoryException, call_cuda_function, maybe_set_device
-=======
-import ctypes
-import os
-import struct
-from ctypes import *
-
-import numpy as np
-import pkg_resources
-
-from .. import _dlpack
-from .._shared_memory_tensor import SharedMemoryTensor
-
-
-class _utf8(object):
-    @classmethod
-    def from_param(cls, value):
-        if value is None:
-            return None
-        elif isinstance(value, bytes):
-            return value
-        else:
-            return value.encode("utf8")
-
-
-_ccudashm_lib = "ccudashm" if os.name == "nt" else "libccudashm.so"
-_ccudashm_path = pkg_resources.resource_filename(
-    "tritonclient.utils.cuda_shared_memory", _ccudashm_lib
-)
-_ccudashm = cdll.LoadLibrary(_ccudashm_path)
-
-_ccudashm_shared_memory_region_create = _ccudashm.CudaSharedMemoryRegionCreate
-_ccudashm_shared_memory_region_create.restype = c_int
-_ccudashm_shared_memory_region_create.argtypes = [
-    _utf8,
-    c_uint64,
-    c_uint64,
-    POINTER(c_void_p),
-]
-_ccudashm_get_raw_handle = _ccudashm.CudaSharedMemoryGetRawHandle
-_ccudashm_get_raw_handle.restype = c_int
-_ccudashm_get_raw_handle.argtypes = [c_void_p, POINTER(c_char_p)]
-_ccudashm_shared_memory_region_set = _ccudashm.CudaSharedMemoryRegionSet
-_ccudashm_shared_memory_region_set.restype = c_int
-_ccudashm_shared_memory_region_set.argtypes = [
-    c_void_p,
-    c_uint64,
-    c_uint64,
-    c_void_p,
-    c_int,
-]
-_cshm_get_shared_memory_handle_info = _ccudashm.GetCudaSharedMemoryHandleInfo
-_cshm_get_shared_memory_handle_info.restype = c_int
-_cshm_get_shared_memory_handle_info.argtypes = [
-    c_void_p,
-    POINTER(c_void_p),
-    POINTER(c_uint64),
-    POINTER(c_uint64),
-    POINTER(c_int),
-]
-
-_cshm_cuda_shared_memory_allocate_and_read_to_host_buffer = (
-    _ccudashm.CudaSharedMemoryAllocateAndReadToHostBuffer
-)
-_cshm_cuda_shared_memory_allocate_and_read_to_host_buffer.restype = c_int
-_cshm_cuda_shared_memory_allocate_and_read_to_host_buffer.argtypes = [
-    c_void_p,
-    POINTER(c_char_p),
-]
-_cshm_cuda_shared_memory_release_host_buffer = (
-    _ccudashm.CudaSharedMemoryReleaseHostBuffer
-)
-_cshm_cuda_shared_memory_release_host_buffer.restype = c_int
-_cshm_cuda_shared_memory_release_host_buffer.argtypes = [c_char_p]
-
-_ccudashm_shared_memory_region_destroy = _ccudashm.CudaSharedMemoryRegionDestroy
-_ccudashm_shared_memory_region_destroy.restype = c_int
-_ccudashm_shared_memory_region_destroy.argtypes = [c_void_p]
-
-_ccudashm_stream_create = _ccudashm.CudaStreamCreate
-_ccudashm_stream_create.restype = c_int
-_ccudashm_stream_create.argtypes = [POINTER(c_void_p)]
-
-_ccudashm_stream_destroy = _ccudashm.CudaStreamDestroy
-_ccudashm_stream_destroy.restype = c_int
-_ccudashm_stream_destroy.argtypes = [c_void_p]
-
-_ccudashm_stream_synchronize = _ccudashm.CudaStreamSynchronize
-_ccudashm_stream_synchronize.restype = c_int
-_ccudashm_stream_synchronize.argtypes = [c_void_p]
->>>>>>> 1f68f71d
 
 allocated_shm_regions = []
 # Internally managed stream for properly synchronizing on DLPack data,
@@ -211,23 +120,7 @@
         if prev_device is not None:
             maybe_set_device(prev_device)
 
-<<<<<<< HEAD
     return triton_shm_handle
-=======
-    cuda_shm_handle = c_void_p()
-    _raise_if_error(
-        c_int(
-            _ccudashm_shared_memory_region_create(
-                triton_shm_name, byte_size, device_id, byref(cuda_shm_handle)
-            )
-        )
-    )
-    allocated_shm_regions.append(cuda_shm_handle)
-    global _dlpack_stream
-    if not bool(_dlpack_stream):
-        _raise_if_error(c_int(_ccudashm_stream_create(byref(_dlpack_stream))))
-    return cuda_shm_handle
->>>>>>> 1f68f71d
 
 
 def get_raw_handle(cuda_shm_handle):
@@ -245,19 +138,10 @@
         in base64 encoding.
 
     """
-<<<<<<< HEAD
     # 'reserved' in shared memory handle is not well documented but experiment
     # showed that it is the equivalent handle used in
     # cudaIpcOpenMemHandle (C API)
     return base64.b64encode(cuda_shm_handle._cuda_shm_handle.reserved)
-=======
-    craw_handle = c_char_p()
-    _raise_if_error(
-        c_int(_ccudashm_get_raw_handle(cuda_shm_handle, byref(craw_handle)))
-    )
-
-    return craw_handle.value
->>>>>>> 1f68f71d
 
 
 def set_shared_memory_region(cuda_shm_handle, input_values):
@@ -285,7 +169,6 @@
                 "input_values must be specified as a list/tuple of numpy arrays"
             )
 
-<<<<<<< HEAD
     try:
         _support_uva(cuda_shm_handle._device_id, -1)
         stream = _get_or_create_global_cuda_stream()
@@ -317,39 +200,6 @@
         if not isinstance(ex, CudaSharedMemoryException):
             raise CudaSharedMemoryException(
                 "unable to set values in cuda shared memory") from ex
-=======
-    offset_current = 0
-    for input_value in input_values:
-        input_value = np.ascontiguousarray(input_value).flatten()
-        if input_value.dtype == np.object_:
-            input_value = input_value.item()
-            byte_size = np.dtype(np.byte).itemsize * len(input_value)
-            _raise_if_error(
-                c_int(
-                    _ccudashm_shared_memory_region_set(
-                        cuda_shm_handle,
-                        c_uint64(offset_current),
-                        c_uint64(byte_size),
-                        cast(input_value, c_void_p),
-                        -1,
-                    )
-                )
-            )
-        else:
-            byte_size = input_value.size * input_value.itemsize
-            _raise_if_error(
-                c_int(
-                    _ccudashm_shared_memory_region_set(
-                        cuda_shm_handle,
-                        c_uint64(offset_current),
-                        c_uint64(byte_size),
-                        input_value.ctypes.data_as(c_void_p),
-                        -1,
-                    )
-                )
-            )
-        offset_current += byte_size
->>>>>>> 1f68f71d
     return
 
 
@@ -373,45 +223,8 @@
         memory region.
     """
     try:
-<<<<<<< HEAD
         _support_uva(cuda_shm_handle._device_id, -1)
         stream = _get_or_create_global_cuda_stream()
-=======
-        shm_addr = c_void_p()
-        _raise_if_error(
-            c_int(
-                _cshm_get_shared_memory_handle_info(
-                    cuda_shm_handle,
-                    byref(shm_addr),
-                    byref(offset),
-                    byref(byte_size),
-                    byref(device_id),
-                )
-            )
-        )
-        # Numpy can only read from host buffer.
-        # [FIXME] explore Python way for CUDA memory copy
-        _raise_if_error(
-            c_int(
-                _cshm_cuda_shared_memory_allocate_and_read_to_host_buffer(
-                    cuda_shm_handle, byref(host_addr)
-                )
-            )
-        )
-        start_pos = offset.value
-        if (datatype != np.object_) and (datatype != np.bytes_):
-            requested_byte_size = np.prod(shape) * np.dtype(datatype).itemsize
-            cval_len = start_pos + requested_byte_size
-            if byte_size.value < cval_len:
-                _raise_error(
-                    "The size of the shared memory region is insufficient to provide numpy array with requested size"
-                )
-            if cval_len == 0:
-                result = np.empty(shape, dtype=datatype)
-            else:
-                val_buf = cast(host_addr, POINTER(c_byte * cval_len))[0]
-                val = np.frombuffer(val_buf, dtype=datatype, offset=start_pos)
->>>>>>> 1f68f71d
 
         # Numpy can only read from host buffer.
         host_buffer = (ctypes.c_char * cuda_shm_handle._byte_size)()
@@ -437,7 +250,6 @@
         if cval_len == 0:
             result = np.empty(shape, dtype=datatype)
         else:
-<<<<<<< HEAD
             val_buf = ctypes.cast(host_buffer,
                                   ctypes.POINTER(ctypes.c_byte * cval_len))[0]
             val = np.frombuffer(val_buf, dtype=datatype, offset=start_pos)
@@ -467,28 +279,6 @@
         result = np.reshape(val, shape)
 
     return result
-=======
-            str_offset = start_pos
-            val_buf = cast(host_addr, POINTER(c_byte * byte_size.value))[0]
-            ii = 0
-            strs = list()
-            while (ii % np.prod(shape) != 0) or (ii == 0):
-                l = struct.unpack_from("<I", val_buf, str_offset)[0]
-                str_offset += 4
-                sb = struct.unpack_from("<{}s".format(l), val_buf, str_offset)[0]
-                str_offset += l
-                strs.append(sb)
-                ii += 1
-
-            val = np.array(strs, dtype=object)
-
-            # Reshape the result to the appropriate shape.
-            result = np.reshape(val, shape)
-
-    finally:
-        c_int(_cshm_cuda_shared_memory_release_host_buffer(host_addr))
-        return result
->>>>>>> 1f68f71d
 
 
 def set_shared_memory_region_from_dlpack(cuda_shm_handle, input_values):
@@ -500,23 +290,11 @@
         # set (cudaMemcpy). There is no need to transfer ownership of
         # 'dl_managed_tensor': the data has been copied out when dlpack
         # capsule is out of scope.
-<<<<<<< HEAD
         dlcapsule = _dlpack.get_dlpack_capsule(input_value, stream.getPtr())
         dmt = _dlpack.get_managed_tensor(dlcapsule)
         if not _dlpack.is_contiguous_data(
                 dmt.dl_tensor.ndim, dmt.dl_tensor.shape, dmt.dl_tensor.strides):
             raise CudaSharedMemoryException(
-=======
-        stream = _dlpack_stream.value if bool(_dlpack_stream) else None
-        dlcapsule = _dlpack.get_dlpack_capsule(input_value, stream)
-
-        ptr = ctypes.pythonapi.PyCapsule_GetPointer(dlcapsule, _dlpack.c_str_dltensor)
-        dmt = _dlpack.DLManagedTensor.from_address(ptr)
-        if not _dlpack.is_contiguous_data(
-            dmt.dl_tensor.ndim, dmt.dl_tensor.shape, dmt.dl_tensor.strides
-        ):
-            _raise_error(
->>>>>>> 1f68f71d
                 "DLPack tensor is not contiguous. Only contiguous DLPack tensors that are stored in C-Order are supported."
             )
         if dmt.dl_tensor.device == _dlpack.DLDeviceType.kDLCUDA:
@@ -526,13 +304,12 @@
         _support_uva(cuda_shm_handle._device_id, device_id)
 
         # Write to shared memory region
-        byte_size = _dlpack.get_byte_size(
-            dmt.dl_tensor.dtype, dmt.dl_tensor.ndim, dmt.dl_tensor.shape
-        )
+        byte_size = _dlpack.get_byte_size(dmt.dl_tensor.dtype,
+                                          dmt.dl_tensor.ndim,
+                                          dmt.dl_tensor.shape)
         # apply offset to the data pointer ('data' pointer is implicitly converted to int)
         data_ptr = dmt.dl_tensor.data + dmt.dl_tensor.byte_offset
 
-<<<<<<< HEAD
         try:
             call_cuda_function(cudart.cudaMemcpyAsync,
                                cuda_shm_handle._base_addr + offset_current,
@@ -543,49 +320,15 @@
             if not isinstance(ex, CudaSharedMemoryException):
                 raise CudaSharedMemoryException(
                     "unable to set values in cuda shared memory") from ex
-=======
-        _raise_if_error(c_int(_ccudashm_stream_synchronize(_dlpack_stream)))
-        _raise_if_error(
-            c_int(
-                _ccudashm_shared_memory_region_set(
-                    cuda_shm_handle,
-                    c_uint64(offset_current),
-                    c_uint64(byte_size),
-                    cast(data_ptr, c_void_p),
-                    device_id,
-                )
-            )
-        )
->>>>>>> 1f68f71d
 
         offset_current += byte_size
     return
 
 
 def as_shared_memory_tensor(cuda_shm_handle, datatype, shape):
-<<<<<<< HEAD
     return SharedMemoryTensor(datatype, shape, cuda_shm_handle._base_addr, 0,
                               cuda_shm_handle._byte_size,
                               cuda_shm_handle._device_id)
-=======
-    offset = c_uint64()
-    byte_size = c_uint64()
-    shm_addr = c_void_p()
-    device_id = c_int()
-    _raise_if_error(
-        c_int(
-            _cshm_get_shared_memory_handle_info(
-                cuda_shm_handle,
-                byref(shm_addr),
-                byref(offset),
-                byref(byte_size),
-                byref(device_id),
-            )
-        )
-    )
-
-    return SharedMemoryTensor(datatype, shape, shm_addr, offset, byte_size, device_id)
->>>>>>> 1f68f71d
 
 
 def allocated_shared_memory_regions():
@@ -613,50 +356,6 @@
     CudaSharedMemoryException
         If unable to close the cuda shared memory region and free the device memory.
     """
-<<<<<<< HEAD
     allocated_shm_regions.remove(cuda_shm_handle)
     del cuda_shm_handle
-    return
-=======
-
-    _raise_if_error(c_int(_ccudashm_shared_memory_region_destroy(cuda_shm_handle)))
-    allocated_shm_regions.remove(cuda_shm_handle)
-
-    global _dlpack_stream
-    if not allocated_shm_regions and bool(_dlpack_stream):
-        _raise_if_error(c_int(_ccudashm_stream_destroy(_dlpack_stream)))
-        _dlpack_stream = c_void_p()
-    return
-
-
-class CudaSharedMemoryException(Exception):
-    """Exception indicating non-Success status.
-
-    Parameters
-    ----------
-    err : c_void_p
-        Pointer to an Error that should be used to initialize the exception.
-
-    """
-
-    def __init__(self, err):
-        self.err_code_map = {
-            -1: "unable to set device successfully",
-            -2: "unable to create cuda shared memory handle",
-            -3: "unable to set values in cuda shared memory",
-            -4: "unable to free GPU device memory",
-            -5: "failed to read cuda shared memory results",
-            -6: "unable to read device attributes",
-            -7: "device or platform does not support unified virtual addressing",
-            -8: "unable to manage CUDA stream",
-        }
-        self._msg = None
-        if type(err) == str:
-            self._msg = err
-        elif err.value != 0 and err.value in self.err_code_map:
-            self._msg = self.err_code_map[err.value]
-
-    def __str__(self):
-        msg = super().__str__() if self._msg is None else self._msg
-        return msg
->>>>>>> 1f68f71d
+    return